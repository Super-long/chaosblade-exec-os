--- conflicted
+++ resolved
@@ -282,13 +282,9 @@
 		}
 	}
 
-<<<<<<< HEAD
 	// make CPU slowly climb to some level, to simulate slow resource competition 
 	// which system faults cannot be quickly noticed by monitoring system.
 	slope(ctx, cpuPercent, climbTime, &slopePercent, precpu, cpuIndex)
-=======
-	slope(ctx, cpuPercent, climbTime, slopePercent, percpu, cpuIndex)
->>>>>>> a64b25b5
 
 	quota := make(chan int64, cpuCount)
 	for i := 0; i < cpuCount; i++ {
@@ -305,19 +301,11 @@
 
 const period = int64(1000000000)
 
-<<<<<<< HEAD
 func slope(ctx context.Context, cpuPercent int, climbTime int, slopePercent *float64, precpu bool, cpuIndex int) {
 	if climbTime != 0 {
 		var ticker = time.NewTicker(time.Second)
 		*slopePercent = getUsed(ctx, precpu, cpuIndex)
 		var startPercent = float64(cpuPercent) - *slopePercent
-=======
-func slope(ctx context.Context, cpuPercent int, climbTime int, slopePercent float64, percpu bool, cpuIndex int) {
-	if climbTime != 0 {
-		var ticker = time.NewTicker(time.Second)
-		slopePercent = getUsed(ctx, percpu, cpuIndex)
-		var startPercent = float64(cpuPercent) - slopePercent
->>>>>>> a64b25b5
 		go func() {
 			for range ticker.C {
 				if *slopePercent < float64(cpuPercent) {
